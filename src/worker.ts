--- conflicted
+++ resolved
@@ -492,11 +492,7 @@
             this.log(`  Session ${idx + 1} UserOpHash: ${result.userOpHash}`);
           }
           if (result.userOp) {
-<<<<<<< HEAD
             this.log(`  Session ${idx + 1} userOp: ${result.userOp}`);
-=======
-            this.log(`  Session ${idx + 1} userOp: ${JSON.stringify(bigIntToString(result.userOp), null, 2)}`);
->>>>>>> b550f3a0
           }
         });
       }
@@ -512,11 +508,7 @@
 
     if (triggerSatisfied) {
       simulationResult = await this.simulate();
-<<<<<<< HEAD
-      this.log(`Simulation result: ${simulationResult}`);
-=======
-      this.log(`Simulation result: ${JSON.stringify(bigIntToString(simulationResult), null, 2)}`);
->>>>>>> b550f3a0
+      this.log(`Simulation result: ${JSON.stringify(simulationResult, null, 2)}`);
 
       if (simulationResult && (simulationResult as any).cancelled) {
         await this.report(simulationResult, null, triggerSatisfied);
@@ -525,11 +517,7 @@
 
       if (this.fullNode && simulationResult.success) {
         executionResult = await this.execute(simulationResult);
-<<<<<<< HEAD
-        this.log(`Execution result: ${executionResult}`);
-=======
-        this.log(`Execution result: ${JSON.stringify(bigIntToString(executionResult), null, 2)}`);
->>>>>>> b550f3a0
+        this.log(`Execution result: ${JSON.stringify(executionResult, null, 2)}`);
       }
     }
 
